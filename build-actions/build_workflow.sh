<<<<<<< HEAD
=======
# build docker image
>>>>>>> f9640a85
echo -e "\e[1;97;40m Building Docker Image \e[0m"
docker build -t stewart-morgridge/fast_km:dev .

# run unit tests inside docker container
echo -e "\e[1;97;40m Running unit tests \e[0m"
docker run --entrypoint "coverage" stewart-morgridge/fast_km:dev run -m pytest ./fast-km/ -rP<|MERGE_RESOLUTION|>--- conflicted
+++ resolved
@@ -1,7 +1,4 @@
-<<<<<<< HEAD
-=======
 # build docker image
->>>>>>> f9640a85
 echo -e "\e[1;97;40m Building Docker Image \e[0m"
 docker build -t stewart-morgridge/fast_km:dev .
 
